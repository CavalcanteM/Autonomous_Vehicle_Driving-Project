#!/usr/bin/env python3
import numpy as np
import math
import logging

# State machine states
FOLLOW_LANE = 0
DECELERATE_TO_STOP = 1
STAY_STOPPED = 2
OBSTACLE_AVOIDANCE = 3
# Stop speed threshold
STOP_THRESHOLD = 0.02
# Number of cycles before moving from stop sign.
# STOP_COUNTS = 10

class BehaviouralPlanner:
    def __init__(self, lookahead, lead_vehicle_lookahead):
        self._lookahead                     = lookahead
        self._follow_lead_vehicle_lookahead = lead_vehicle_lookahead
        self._state                         = FOLLOW_LANE
        self._follow_lead_vehicle           = False
        self._obstacle_on_lane              = False
        self._goal_state                    = [0.0, 0.0, 0.0]
        self._goal_index                    = 0
        self._stop_count                    = 0
        self._lookahead_collision_index     = 0
        self._traffic_light_fences          = []
        self._is_traffic_light_green        = True
    
    def set_lookahead(self, lookahead):
        self._lookahead = lookahead

    def set_is_traffic_light_green(self, value):
        self._is_traffic_light_green = value

    def add_traffic_light_fences(self, traffic_light_fences):
        for fence in traffic_light_fences:
            # self._traffic_light_fences.append(fence)
            self._traffic_light_fences.insert(0, fence)

    def get_follow_lead_vehicle(self):
        return self._follow_lead_vehicle

    # Handles state transitions and computes the goal state.
    def transition_state(self, waypoints, ego_state, closed_loop_speed):
        """Handles state transitions and computes the goal state.  
        
        args:
            waypoints: current waypoints to track (global frame). 
                length and speed in m and m/s.
                (includes speed to track at each x,y location.)
                format: [[x0, y0, v0],
                         [x1, y1, v1],
                         ...
                         [xn, yn, vn]]
                example:
                    waypoints[2][1]: 
                    returns the 3rd waypoint's y position

                    waypoints[5]:
                    returns [x5, y5, v5] (6th waypoint)
            ego_state: ego state vector for the vehicle. (global frame)
                format: [ego_x, ego_y, ego_yaw, ego_open_loop_speed]
                    ego_x and ego_y     : position (m)
                    ego_yaw             : top-down orientation [-pi to pi]
                    ego_open_loop_speed : open loop speed (m/s)
            closed_loop_speed: current (closed-loop) speed for vehicle (m/s)
        variables to set:
            self._goal_index: Goal index for the vehicle to reach
                i.e. waypoints[self._goal_index] gives the goal waypoint
            self._goal_state: Goal state for the vehicle to reach (global frame)
                format: [x_goal, y_goal, v_goal]
            self._state: The current state of the vehicle.
                available states: 
                    FOLLOW_LANE         : Follow the global waypoints (lane).
                    DECELERATE_TO_STOP  : Decelerate to stop.
                    STAY_STOPPED        : Stay stopped.
                    OBSTACLE_AVOIDANCE  : Avoid the obstacle.
            self._stop_count: Counter used to count the number of cycles which
                the vehicle was in the STAY_STOPPED state so far.
        useful_constants:
            STOP_THRESHOLD  : Stop speed threshold (m). The vehicle should fully
                              stop when its speed falls within this threshold.
            STOP_COUNTS     : Number of cycles (simulation iterations) 
                              before moving from stop sign.
        """
        # In this state, continue tracking the lane by finding the
        # goal index in the waypoint list that is within the lookahead
        # distance. Then, check to see if the waypoint path intersects
        # with any stop lines. If it does, then ensure that the goal
        # state enforces the car to be stopped before the stop line.
        # You should use the get_closest_index(), get_goal_index(), and
        # check_for_stop_signs() helper functions.
        # Make sure that get_closest_index() and get_goal_index() functions are
        # complete, and examine the check_for_stop_signs() function to
        # understand it.
        if self._state == FOLLOW_LANE:
            #print("FOLLOW_LANE")
            # First, find the closest index to the ego vehicle.
            closest_len, closest_index = get_closest_index(waypoints, ego_state)

            # Next, find the goal index that lies within the lookahead distance
            # along the waypoints.
            goal_index = self.get_goal_index(waypoints, ego_state, closest_len, closest_index)
            while waypoints[goal_index][2] <= 0.1: goal_index += 1
            if len(self._traffic_light_fences) > 0:
                goal, traffic_light_found = self.check_for_traffic_lights(waypoints, closest_index, goal_index, ego_state)
            else:
                traffic_light_found = False
            # Check for collisions
            if self._obstacle_on_lane:
                self._state = OBSTACLE_AVOIDANCE
                self._goal_index = goal_index
                self._goal_state = waypoints[goal_index]

            # Check for traffic lights
            if traffic_light_found:
                self._goal_state = goal    
                self._state = DECELERATE_TO_STOP
                self._traffic_light_fences.clear()
                # print("[DEBUG] Waypoint ", self._goal_state)
                logging.debug("Waypoint ", self._goal_state)
                # print("[INFO] FOLLOW_LANE => DECELERATE_TO_STOP")
                logging.info("FOLLOW_LANE => DECELERATE_TO_STOP")
            else:
                self._goal_index = goal_index
                self._goal_state = waypoints[goal_index]
            
        elif self._state == OBSTACLE_AVOIDANCE:
            # First, find the closest index to the ego vehicle.
            closest_len, closest_index = get_closest_index(waypoints, ego_state)

            # Next, find the goal index that lies within the lookahead distance
            # along the waypoints.
            goal_index = self.get_goal_index(waypoints, ego_state, closest_len, closest_index)
            while waypoints[goal_index][2] <= 0.1: goal_index += 1

            # Finally, check the index set between closest_index and goal_index
            # for stop signs, and compute the goal state accordingly
            if len(self._traffic_light_fences) > 0:
                goal, traffic_light_found = self.check_for_traffic_lights(waypoints, closest_index, goal_index, ego_state)
            else:
                traffic_light_found = False
            #self._goal_index = goal_index
            #self._goal_state = waypoints[goal_index]

            # Check traffic lights
            if traffic_light_found:
                self._goal_state = goal    
                self._state = DECELERATE_TO_STOP
                self._traffic_light_fences.clear()
                # print("[DEBUG] Waypoint ", self._goal_state)
                logging.debug("Waypoint ", self._goal_state)
                # print("[INFO] OBSTACLE_AVOIDANCE => DECELERATE_TO_STOP")
                logging.info("OBSTACLE_AVOIDANCE => DECELERATE_TO_STOP")
            # Check collisions
            elif not self._obstacle_on_lane:
                self._state = FOLLOW_LANE
                self._goal_index = goal_index
                self._goal_state = waypoints[goal_index]
            # There are no obstacles and traffic lights
            else:
                self._goal_index = goal_index
                self._goal_state = waypoints[goal_index]


        # In this state, check if we have reached a complete stop. Use the
        # closed loop speed to do so, to ensure we are actually at a complete
        # stop, and compare to STOP_THRESHOLD.  If so, transition to the next
        # state.
        elif self._state == DECELERATE_TO_STOP:
            #print("DECELERATE_TO_STOP")
            if self._is_traffic_light_green:
                # self._stopsign_fences.clear()
                self._state = FOLLOW_LANE
                # print("[INFO] DECELERATE_TO_STOP => FOLLOW_LANE")
                logging.info("DECELERATE_TO_STOP => FOLLOW_LANE")
            elif abs(closed_loop_speed) <= STOP_THRESHOLD:
                self._state = STAY_STOPPED
                self._stop_count = 0
<<<<<<< HEAD
                # print("[INFO] DECELERATE_TO_STOP => STAY_STOPPED")
                logging.info("DECELERATE_TO_STOP => FOLLOW_LANE")
=======
                print("[INFO] DECELERATE_TO_STOP => STAY_STOPPED")
            
>>>>>>> 58788b3d

        # In this state, check to see if we have stayed stopped for at
        # least STOP_COUNTS number of cycles. If so, we can now leave
        # the stop sign and transition to the next state.
        elif self._state == STAY_STOPPED:
            #print("STAY_STOPPED")
            # Allow the ego vehicle to leave the traffic light. Once it has
            # passed the traffic light, return to lane following.
            # You should use the get_closest_index(), get_goal_index(), and 
            # check_for_stop_signs() helper functions.
            if self._is_traffic_light_green: 
                # self._stopsign_fences.clear()
                closest_len, closest_index = get_closest_index(waypoints, ego_state)
                goal_index = self.get_goal_index(waypoints, ego_state, closest_len, closest_index)
                while waypoints[goal_index][2] <= 0.1: goal_index += 1

                # We've stopped for the required amount of time, so the new goal 
                # index for the stop line is not relevant. Use the goal index
                # that is the lookahead distance away. 
                                
                self._goal_index = goal_index
                self._goal_state = waypoints[goal_index]

                # If the stop sign is no longer along our path, we can now
                # transition back to our lane following state.
                
                #if not stop_sign_found: self._state = FOLLOW_LANE

                self._state = FOLLOW_LANE
                # print("[INFO] STAY_STOPPED => FOLLOW_LANE")
                logging.info("STAY_STOPPED => FOLLOW_LANE")
                
        else:
            raise ValueError('Invalid state value.')

    # EditGroup2
    # Checks the given segment of the waypoint list to see if it
    # intersects with a semaphore stop line. If any index does, return the
    # new goal state accordingly.
    def check_for_traffic_lights(self, waypoints, closest_index, goal_index, ego_state):
        """Checks for a stop sign that is intervening the goal path.

        Checks for a stop sign that is intervening the goal path. Returns a new
        goal index (the current goal index is obstructed by a stop line), and a
        boolean flag indicating if a stop sign obstruction was found.
        
        args:
            waypoints: current waypoints to track. (global frame)
                length and speed in m and m/s.
                (includes speed to track at each x,y location.)
                format: [[x0, y0, v0],
                         [x1, y1, v1],
                         ...
                         [xn, yn, vn]]
                example:
                    waypoints[2][1]: 
                    returns the 3rd waypoint's y position

                    waypoints[5]:
                    returns [x5, y5, v5] (6th waypoint)
                closest_index: index of the waypoint which is closest to the vehicle.
                    i.e. waypoints[closest_index] gives the waypoint closest to the vehicle.
                goal_index (current): Current goal index for the vehicle to reach
                    i.e. waypoints[goal_index] gives the goal waypoint
        variables to set:
            [goal_index (updated), stop_sign_found]: 
                goal_index (updated): Updated goal index for the vehicle to reach
                    i.e. waypoints[goal_index] gives the goal waypoint
                stop_sign_found: Boolean flag for whether a stop sign was found or not
        """
        for i in range(closest_index, goal_index):
            # Check to see if path segment crosses any of the stop lines.
            intersect_flag = False
            wp_1 = [ego_state[0], ego_state[1]]
            for traffic_light_fence in self._traffic_light_fences:
                # wp_1   = np.array(waypoints[i-1][0:2])
                wp_2   = np.array(waypoints[i+1][0:2])
                s_1    = np.array(traffic_light_fence[0:2])
                s_2    = np.array(traffic_light_fence[2:4])
                # print("****************")
                # print(wp_1)
                # print(wp_2)
                # print(s_1)
                # print(s_2)
                # print("****************")
                v1     = np.subtract(wp_2, wp_1)
                v2     = np.subtract(s_1, wp_2)
                sign_1 = np.sign(np.cross(v1, v2))
                v2     = np.subtract(s_2, wp_2)
                sign_2 = np.sign(np.cross(v1, v2))

                v1     = np.subtract(s_2, s_1)
                v2     = np.subtract(wp_1, s_2)
                sign_3 = np.sign(np.cross(v1, v2))
                v2     = np.subtract(wp_2, s_2)
                sign_4 = np.sign(np.cross(v1, v2))

                # Check if the line segments intersect.
                if (sign_1 != sign_2) and (sign_3 != sign_4):
                    intersect_flag = True

                # Check if the collinearity cases hold.
                if (sign_1 == 0) and pointOnSegment(wp_1, s_1, wp_2):
                    intersect_flag = True
                if (sign_2 == 0) and pointOnSegment(wp_1, s_2, wp_2):
                    intersect_flag = True
                if (sign_3 == 0) and pointOnSegment(s_1, wp_1, s_2):
                    intersect_flag = True
                if (sign_3 == 0) and pointOnSegment(s_1, wp_2, s_2):
                    intersect_flag = True

                # If there is an intersection with a stop line, update
                # the goal state to stop before the goal line.
                
                if intersect_flag:
                    print("Fence ", traffic_light_fence)
                    print("WP1 ", wp_1)
                    print("WP2 ", wp_2)
                    print("Intersect ", intersect_flag)
                    goal_index = i
                    current_yaw = ego_state[2]
                    if np.sign(round(np.cos(current_yaw))) > 0: #mi sto muovendo lungo le x positive, verso destra
                        return [traffic_light_fence[0] - 1, ego_state[1], 0], True
                    elif np.sign(round(np.cos(current_yaw))) < 0: #mi sto muovendo lungo le x negative, verso sinistra
                        return [traffic_light_fence[0] + 1, ego_state[1], 0], True
                    else:
                        if np.sign(round(np.sin(current_yaw))) > 0: #mi sto muovendo lungo le y positive, verso il basso
                            return [ego_state[0], traffic_light_fence[1] - 1, 0], True
                        else:
                            return [ego_state[0], traffic_light_fence[1] + 1, 0], True

        return goal_index, False
    # EndEditGroup2

    # Gets the goal index in the list of waypoints, based on the lookahead and
    # the current ego state. In particular, find the earliest waypoint that has accumulated
    # arc length (including closest_len) that is greater than or equal to self._lookahead.
    def get_goal_index(self, waypoints, ego_state, closest_len, closest_index):
        """Gets the goal index for the vehicle. 
        
        Set to be the earliest waypoint that has accumulated arc length
        accumulated arc length (including closest_len) that is greater than or
        equal to self._lookahead.

        args:
            waypoints: current waypoints to track. (global frame)
                length and speed in m and m/s.
                (includes speed to track at each x,y location.)
                format: [[x0, y0, v0],
                         [x1, y1, v1],
                         ...
                         [xn, yn, vn]]
                example:
                    waypoints[2][1]: 
                    returns the 3rd waypoint's y position

                    waypoints[5]:
                    returns [x5, y5, v5] (6th waypoint)
            ego_state: ego state vector for the vehicle. (global frame)
                format: [ego_x, ego_y, ego_yaw, ego_open_loop_speed]
                    ego_x and ego_y     : position (m)
                    ego_yaw             : top-down orientation [-pi to pi]
                    ego_open_loop_speed : open loop speed (m/s)
            closest_len: length (m) to the closest waypoint from the vehicle.
            closest_index: index of the waypoint which is closest to the vehicle.
                i.e. waypoints[closest_index] gives the waypoint closest to the vehicle.
        returns:
            wp_index: Goal index for the vehicle to reach
                i.e. waypoints[wp_index] gives the goal waypoint
        """
        # Find the farthest point along the path that is within the
        # lookahead distance of the ego vehicle.
        # Take the distance from the ego vehicle to the closest waypoint into
        # consideration.

        arc_length = closest_len
        wp_index = closest_index

        # In this case, reaching the closest waypoint is already far enough for
        # the planner.  No need to check additional waypoints.
        if arc_length > self._lookahead:
            return wp_index

        # We are already at the end of the path.
        if wp_index == len(waypoints) - 1:
            return wp_index

        # Otherwise, find our next waypoint.
        while wp_index < len(waypoints) - 1:
            arc_length += np.sqrt((waypoints[wp_index][0] - waypoints[wp_index+1][0])**2 + (waypoints[wp_index][1] - waypoints[wp_index+1][1])**2)
            if arc_length > self._lookahead: break
            wp_index += 1

        return wp_index % len(waypoints)
    
    # EditGroup2
    # Checks to see if we need to modify our velocity profile to accomodate the
    # lead vehicle.
    def check_for_lead_vehicle(self, ego_state, lead_car_position, lead_car_yaw):
        """Checks for lead vehicle within the proximity of the ego car, such
        that the ego car should begin to follow the lead vehicle.

        args:
            ego_state: ego state vector for the vehicle. (global frame)
                format: [ego_x, ego_y, ego_yaw, ego_open_loop_speed]
                    ego_x and ego_y     : position (m)
                    ego_yaw             : top-down orientation [-pi to pi]
                    ego_open_loop_speed : open loop speed (m/s)
            lead_car_position: The [x, y] position of the lead vehicle.
                Lengths are in meters, and it is in the global frame.
        sets:
            self._follow_lead_vehicle: Boolean flag on whether the ego vehicle
                should follow (true) the lead car or not (false).
        """
        # Check lead car position delta vector relative to heading, as well as
        # distance, to determine if car should be followed.
        # Check to see if lead vehicle is within range, and is ahead of us.
        self._follow_lead_vehicle = False
        min_distance = 1000
        min_index = None
        for i in range(len(lead_car_position)):
            # Compute the angle between the normalized vector between the lead vehicle
            # and ego vehicle position with the ego vehicle's heading vector.
            lead_car_delta_vector = [lead_car_position[i][0] - ego_state[0], 
                                        lead_car_position[i][1] - ego_state[1]]
            lead_car_distance = np.linalg.norm(lead_car_delta_vector)
            # In this case, the car is a possible lead vehicle.   
            if lead_car_distance < self._follow_lead_vehicle_lookahead:
                lead_car_delta_vector = np.divide(lead_car_delta_vector, 
                                                    lead_car_distance)
                ego_heading_vector = [math.cos(ego_state[2]), 
                                        math.sin(ego_state[2])]
                # Check to see if the relative angle between the lead vehicle and the ego
                # vehicle lies within +/- 45 degrees of the ego vehicle's heading.
                if np.dot(lead_car_delta_vector, ego_heading_vector) > (1 / math.sqrt(2)) and \
                    round(math.cos(lead_car_yaw[i])) == round(math.cos(ego_state[2])) and \
                    round(math.sin(lead_car_yaw[i])) == round(math.sin(ego_state[2])):
                    # We want to find the car at minimum distance from us
                    if min_distance > lead_car_distance:
                        min_distance = lead_car_distance
                        min_index = i
                        self._follow_lead_vehicle = True
        return min_index

    # def check_for_lead_vehicle(self, ego_state, lead_car_position):
    #     """Checks for lead vehicle within the proximity of the ego car, such
    #     that the ego car should begin to follow the lead vehicle.

    #     args:
    #         ego_state: ego state vector for the vehicle. (global frame)
    #             format: [ego_x, ego_y, ego_yaw, ego_open_loop_speed]
    #                 ego_x and ego_y     : position (m)
    #                 ego_yaw             : top-down orientation [-pi to pi]
    #                 ego_open_loop_speed : open loop speed (m/s)
    #         lead_car_position: The [x, y] position of the lead vehicle.
    #             Lengths are in meters, and it is in the global frame.
    #     sets:
    #         self._follow_lead_vehicle: Boolean flag on whether the ego vehicle
    #             should follow (true) the lead car or not (false).
    #     """
    #     # Check lead car position delta vector relative to heading, as well as
    #     # distance, to determine if car should be followed.
    #     # Check to see if lead vehicle is within range, and is ahead of us.
    #     if not self._follow_lead_vehicle:
    #         # Compute the angle between the normalized vector between the lead vehicle
    #         # and ego vehicle position with the ego vehicle's heading vector.
    #         lead_car_delta_vector = [lead_car_position[0] - ego_state[0], 
    #                                  lead_car_position[1] - ego_state[1]]
    #         lead_car_distance = np.linalg.norm(lead_car_delta_vector)
    #         # In this case, the car is too far away.   
    #         if lead_car_distance > self._follow_lead_vehicle_lookahead:
    #             return

    #         lead_car_delta_vector = np.divide(lead_car_delta_vector, 
    #                                           lead_car_distance)
    #         ego_heading_vector = [math.cos(ego_state[2]), 
    #                               math.sin(ego_state[2])]
    #         # Check to see if the relative angle between the lead vehicle and the ego
    #         # vehicle lies within +/- 45 degrees of the ego vehicle's heading.
    #         if np.dot(lead_car_delta_vector, 
    #                   ego_heading_vector) < (1 / math.sqrt(2)):
    #             return

    #         self._follow_lead_vehicle = True

    #     else:
    #         lead_car_delta_vector = [lead_car_position[0] - ego_state[0], 
    #                                  lead_car_position[1] - ego_state[1]]
    #         lead_car_distance = np.linalg.norm(lead_car_delta_vector)

    #         # Add a 15m buffer to prevent oscillations for the distance check.
    #         if lead_car_distance < self._follow_lead_vehicle_lookahead + 15:
    #             return
    #         # Check to see if the lead vehicle is still within the ego vehicle's
    #         # frame of view.
    #         lead_car_delta_vector = np.divide(lead_car_delta_vector, lead_car_distance)
    #         ego_heading_vector = [math.cos(ego_state[2]), math.sin(ego_state[2])]
    #         if np.dot(lead_car_delta_vector, ego_heading_vector) > (1 / math.sqrt(2)):
    #             return

    #         self._follow_lead_vehicle = False
    # EndEditGroup2


# Compute the waypoint index that is closest to the ego vehicle, and return
# it as well as the distance from the ego vehicle to that waypoint.
def get_closest_index(waypoints, ego_state):
    """Gets closest index a given list of waypoints to the vehicle position.

    args:
        waypoints: current waypoints to track. (global frame)
            length and speed in m and m/s.
            (includes speed to track at each x,y location.)
            format: [[x0, y0, v0],
                     [x1, y1, v1],
                     ...
                     [xn, yn, vn]]
            example:
                waypoints[2][1]: 
                returns the 3rd waypoint's y position

                waypoints[5]:
                returns [x5, y5, v5] (6th waypoint)
        ego_state: ego state vector for the vehicle. (global frame)
            format: [ego_x, ego_y, ego_yaw, ego_open_loop_speed]
                ego_x and ego_y     : position (m)
                ego_yaw             : top-down orientation [-pi to pi]
                ego_open_loop_speed : open loop speed (m/s)

    returns:
        [closest_len, closest_index]:
            closest_len: length (m) to the closest waypoint from the vehicle.
            closest_index: index of the waypoint which is closest to the vehicle.
                i.e. waypoints[closest_index] gives the waypoint closest to the vehicle.
    """
    closest_len = float('Inf')
    closest_index = 0

    for i in range(len(waypoints)):
        temp = (waypoints[i][0] - ego_state[0])**2 + (waypoints[i][1] - ego_state[1])**2
        if temp < closest_len:
            closest_len = temp
            closest_index = i
    closest_len = np.sqrt(closest_len)

    return closest_len, closest_index

# Checks if p2 lies on segment p1-p3, if p1, p2, p3 are collinear.        
def pointOnSegment(p1, p2, p3):
    if (p2[0] <= max(p1[0], p3[0]) and (p2[0] >= min(p1[0], p3[0])) and \
       (p2[1] <= max(p1[1], p3[1])) and (p2[1] >= min(p1[1], p3[1]))):
        return True
    else:
        return False<|MERGE_RESOLUTION|>--- conflicted
+++ resolved
@@ -178,13 +178,8 @@
             elif abs(closed_loop_speed) <= STOP_THRESHOLD:
                 self._state = STAY_STOPPED
                 self._stop_count = 0
-<<<<<<< HEAD
                 # print("[INFO] DECELERATE_TO_STOP => STAY_STOPPED")
                 logging.info("DECELERATE_TO_STOP => FOLLOW_LANE")
-=======
-                print("[INFO] DECELERATE_TO_STOP => STAY_STOPPED")
-            
->>>>>>> 58788b3d
 
         # In this state, check to see if we have stayed stopped for at
         # least STOP_COUNTS number of cycles. If so, we can now leave
